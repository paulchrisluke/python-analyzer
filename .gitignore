# Git Ignore File for Cranberry Hearing & Balance Center ETL Pipeline
# This file ensures sensitive business data is not committed to the repository

# =============================================================================
# SENSITIVE BUSINESS DATA - NEVER COMMIT
# =============================================================================

# Financial Data (QuickBooks exports, tax documents, bank statements)
01_FINANCIAL_DATA/
*.CSV
*.csv
*.xlsx
*.xls
*.pdf
*.PDF
*.zip

# Operational Data (Sales data, customer information)
02_OPERATIONAL_DATA/Sales_Data/
*report-*.csv
*sales*.csv
*customer*.csv
*transaction*.csv

# Legal Documents (Contracts, leases, insurance)
03_LEGAL_DOCUMENTS/
*.pdf
*.doc
*.docx

# Equipment Documents (Quotes, invoices)
04_EQUIPMENT_DOCUMENTS/
*M1566*.pdf
*quote*.pdf
*invoice*.pdf

# Generated Data Files (Contains real business data)
05_ANALYSIS_TOOLS/data/
05_ANALYSIS_TOOLS/logs/
05_ANALYSIS_TOOLS/reports/

# ETL Pipeline Generated Files (Contains real business data)
data/
examples/data/
reports/
logs/

# ALL sensitive directories - completely exclude
01_FINANCIAL_DATA/
02_OPERATIONAL_DATA/
03_LEGAL_DOCUMENTS/
04_EQUIPMENT_DOCUMENTS/

# Reorganized business data (contains all sensitive business documents)
# Track docs/ directory but exclude sensitive subdirectories
docs/private/
docs/financials/
docs/operational/
docs/legal/
docs/equipment/

# Ensure docs/ directory itself is tracked
!docs/
!docs/README.md
!docs/verification_questions.md

# Website build files and generated content (legacy Pages files)
website/_next/
website/404/
website/js/
website/*.html
website/*.txt
website/*.webmanifest

<<<<<<< HEAD
# Next.js build artifacts
website/.next/
website/out/
website/dist/
website/build/

# Test results and reports
website/test-results/
website/playwright-report/
website/coverage/

# Node.js dependencies
website/node_modules/
website/.npm/
website/.yarn/

=======
>>>>>>> 6f4df84c
# Keep essential Workers files
!website/src/
!website/db/
!website/tests/
!website/package.json
!website/README.md
!website/playwright.config.ts
!website/drizzle.config.ts

# Backup files (protect from accidental commits)
*backup*
*legacy*
*_backup_*
*_legacy_*

# =============================================================================
# DEVELOPMENT FILES
# =============================================================================

# Node.js
node_modules/
npm-debug.log*
yarn-debug.log*
yarn-error.log*
.npm
.yarn-integrity
# package-lock.json - commented out to enable deterministic installs

# Python
__pycache__/
*.py[cod]
*$py.class
*.so
.Python
build/
develop-eggs/
dist/
downloads/
eggs/
.eggs/
lib/
lib64/
parts/
sdist/
var/
wheels/
*.egg-info/
.installed.cfg
*.egg
MANIFEST

# Virtual Environment
venv/
env/
ENV/
env.bak/
venv.bak/

# IDE
.vscode/
.idea/
*.swp
*.swo
*~

# Jupyter Notebook
.ipynb_checkpoints

# =============================================================================
# SYSTEM FILES
# =============================================================================

# macOS
.DS_Store
.AppleDouble
.LSOverride
Icon
._*
.DocumentRevisions-V100
.fseventsd
.Spotlight-V100
.TemporaryItems
.Trashes
.VolumeIcon.icns
.com.apple.timemachine.donotpresent
.AppleDB
.AppleDesktop
Network Trash Folder
Temporary Items
.apdisk

# Windows
Thumbs.db
Thumbs.db:encryptable
ehthumbs.db
ehthumbs_vista.db
*.stackdump
[Dd]esktop.ini
$RECYCLE.BIN/
*.cab
*.msi
*.msix
*.msm
*.msp
*.lnk

# Linux
*~
.fuse_hidden*
.directory
.Trash-*
.nfs*

# =============================================================================
# LOGS AND TEMPORARY FILES
# =============================================================================

# Log files
*.log
logs/
*.out
*.err

# Temporary files
*.tmp
*.temp
*.bak
*.backup
*.old

# =============================================================================
# CONFIGURATION FILES WITH SENSITIVE DATA
# =============================================================================

# Environment variables
.env
.env.local
.env.development.local
.env.test.local
.env.production.local

# API keys and secrets
*secret*
*key*
*password*
*credential*

# =============================================================================
# CLOUD DEPLOYMENT
# =============================================================================

# Cloudflare
.wrangler/

# Cloudflare Workers - ignore actual config, keep example
website/wrangler.toml
!website/wrangler.toml.example

# Workers development files
website/.wrangler/
website/dist/
website/worker.js
website/worker.js.map
<<<<<<< HEAD

# Environment variables and secrets
website/.dev.vars
website/.env*
*.env
.env*
.env.local
.env.development
.env.production
.env.test
.env.staging
=======
>>>>>>> 6f4df84c

# Vercel
.vercel

# Netlify
.netlify

# =============================================================================
# DOCUMENTATION WITH SENSITIVE INFO
# =============================================================================

# Remove any documentation that might contain real business data
*meeting*.md
*summary*.md
*notes*.md
*feedback*.md
*REVENUE_FILTERING_PROGRESS*.md
*ETL_PIPELINE_TECHNICAL_DOCUMENTATION*.md

# =============================================================================
# SAMPLE DATA (KEEP THESE FOR DEMONSTRATION)
# =============================================================================

# These files should be kept as examples:
# - Sample configuration files
# - Example data structures
# - Documentation templates
# - README files

# =============================================================================
# ADDITIONAL SAFETY MEASURES
# =============================================================================

# Test files that might contain real data
*test_data*
*sample_real*
*production_data*

# Database files
*.db
*.sqlite
*.sqlite3

# =============================================================================
# NOTES FOR OPEN SOURCE PREPARATION
# =============================================================================

# 1. Replace all real business data with sample/anonymized data
# 2. Update configuration files to use example values
# 3. Remove any personal information or business names
# 4. Add sample data files for demonstration
# 5. Update documentation to remove sensitive references<|MERGE_RESOLUTION|>--- conflicted
+++ resolved
@@ -72,7 +72,7 @@
 website/*.txt
 website/*.webmanifest
 
-<<<<<<< HEAD
+
 # Next.js build artifacts
 website/.next/
 website/out/
@@ -89,8 +89,6 @@
 website/.npm/
 website/.yarn/
 
-=======
->>>>>>> 6f4df84c
 # Keep essential Workers files
 !website/src/
 !website/db/
@@ -254,7 +252,6 @@
 website/dist/
 website/worker.js
 website/worker.js.map
-<<<<<<< HEAD
 
 # Environment variables and secrets
 website/.dev.vars
@@ -266,8 +263,7 @@
 .env.production
 .env.test
 .env.staging
-=======
->>>>>>> 6f4df84c
+
 
 # Vercel
 .vercel
